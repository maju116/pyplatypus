--- conflicted
+++ resolved
@@ -1,15 +1,9 @@
 object_detection:
 semantic_segmentation:
     data:
-<<<<<<< HEAD
         train_path: 'tests/testdata/nested_dirs/'
         validation_path: 'tests/testdata/nested_dirs/'
         test_path: 'tests/testdata/nested_dirs/'
-=======
-        train_path: 'tests/testdata/nested_dirs'
-        validation_path: 'tests/testdata/nested_dirs'
-        test_path: 'tests/testdata/nested_dirs'
->>>>>>> 17f6838b
         colormap: [[0, 0, 0], [255, 255, 255]]
         mode: 'nested_dirs'
         shuffle: False
