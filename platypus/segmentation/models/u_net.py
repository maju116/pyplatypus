--- conflicted
+++ resolved
@@ -19,12 +19,9 @@
             dropout: float = 0.1,
             batch_normalization: bool = True,
             kernel_initializer: str = "he_normal",
-<<<<<<< HEAD
+            plus_plus: bool = False,
+            deep_supervision: bool = False,
             **kwargs
-=======
-            plus_plus: bool = False,
-            deep_supervision: bool = False
->>>>>>> bdd16883
     ) -> None:
         """
         Creates U-Net model architecture.
@@ -66,9 +63,10 @@
         Creates a double convolutional U-Net block.
 
         Args:
-         input (tf.Tensor): Model or layer object.
-         filters (int): Integer, the dimensionality of the output space (i.e. the number of output filters in the convolution).
-         kernel_size (Tuple[int, int]): An integer or tuple of 2 integers, specifying the width and height of the 2D convolution window. Can be a single integer to specify the same value for all spatial dimensions.
+            input (tf.Tensor): Model or layer object.
+            filters (int): Integer, the dimensionality of the output space (i.e. the number of output filters in the convolution).
+            kernel_size (Tuple[int, int]): An integer or tuple of 2 integers, specifying the width and height of the 2D convolution window. 
+            Can be a single integer to specify the same value for all spatial dimensions.
 
         Returns:
             Double convolutional bloc of U-Net model.
@@ -210,28 +208,5 @@
             current_input = self.u_net_double_conv2d(current_input, self.filters * 2 ** (self.blocks - block - 1),
                                                      kernel_size=(3, 3))
             conv_layers.append(current_input)
-<<<<<<< HEAD
-        output = SeparableConv2D(self.n_class, 1, activation="softmax", padding="same")(conv_layers[2 * self.blocks])
-        output = Resizing(height=self.net_h, width=self.net_w)(output)
-        return Model(inputs=input_img, outputs=output, name="u_net")
-=======
         output = self.generate_output(conv_layers[2 * self.blocks], subconv_layers)
-        return Model(inputs=input_img, outputs=output, name="u_net")
-
-
-voc_labels = ('background', 'aeroplane', 'bicycle', 'bird', 'boat',
-              'bottle', 'bus', 'car', 'cat', 'chair', 'cow',
-              'diningtable', 'dog', 'horse', 'motorbike', 'person',
-              'potted plant', 'sheep', 'sofa', 'train', 'tv/monitor')
-
-voc_colormap = [(0, 0, 0), (128, 0, 0), (0, 128, 0), (128, 128, 0),
-                (0, 0, 128), (128, 0, 128), (0, 128, 128), (128, 128, 128),
-                (64, 0, 0), (192, 0, 0), (64, 128, 0), (192, 128, 0),
-                (64, 0, 128), (192, 0, 128), (64, 128, 128), (192, 128, 128),
-                (0, 64, 0), (128, 64, 0), (0, 192, 0), (128, 192, 0),
-                (0, 64, 128)]
-
-binary_colormap = [(0, 0, 0), (255, 255, 255)]
-
-binary_labels = ('background', 'object')
->>>>>>> bdd16883
+        return Model(inputs=input_img, outputs=output, name="u_net")