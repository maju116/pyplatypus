from tensorflow.keras.layers import SeparableConv2D, BatchNormalization, ReLU, MaxPool2D, Dropout, Conv2DTranspose, \
    Concatenate, Cropping2D, Resizing
from tensorflow.keras.backend import int_shape
from tensorflow.keras import Model, Input
import tensorflow as tf
from typing import Tuple


class u_net:

    def __init__(
            self,
            net_h: int,
            net_w: int,
            grayscale: bool,
            blocks: int = 4,
            n_class: int = 2,
            filters: int = 16,
            dropout: float = 0.1,
            batch_normalization: bool = True,
            kernel_initializer: str = "he_normal"
    ) -> None:
        """
        Creates U-Net model architecture.

        Args:
            net_h (int): Input layer height. Must be equal to `2^x, x - natural`.
            net_w (int): Input layer width. Must be equal to `2^x, x - natural`.
            grayscale (bool): Defines input layer color channels -  `1` if `True`, `3` if `False`.
            blocks (int): Number of blocks in the model.
            n_class (int): Number of classes. Minimum is `2` (background + other object).
            filters (int): Integer, the dimensionality of the output space (i.e. the number of output filters in the convolution).
            dropout (float): Dropout rate.
            batch_normalization (bool): Should batch normalization be used in the block.
            kernel_initializer (str): Initializer for the kernel weights matrix.
        """
        self.type = 'u_net'
        self.net_h = net_h
        self.net_w = net_w
        self.grayscale = grayscale
        self.blocks = blocks
        self.n_class = n_class
        self.filters = filters
        self.dropout = dropout
        self.batch_normalization = batch_normalization
        self.kernel_initializer = kernel_initializer
        self.model = self.build_model()

    def u_net_double_conv2d(
            self,
            input: tf.Tensor,
            filters: int,
            kernel_size: Tuple[int, int]
    ) -> tf.Tensor:
        """
        Creates a double convolutional U-Net block.

        Args:
         input (tf.Tensor): Model or layer object.
         filters (int): Integer, the dimensionality of the output space (i.e. the number of output filters in the convolution).
         kernel_size (Tuple[int, int]): An integer or tuple of 2 integers, specifying the width and height of the 2D convolution window. Can be a single integer to specify the same value for all spatial dimensions.

        Returns:
            Double convolutional bloc of U-Net model.
        """
        for i in range(2):
            input = SeparableConv2D(filters=filters, kernel_size=kernel_size, padding="same",
                                    kernel_initializer=self.kernel_initializer)(
                input)
            if self.batch_normalization:
                input = BatchNormalization()(input)
            input = ReLU()(input)
        return input

    @staticmethod
    def get_crop_shape(target, reference):
        height_change = target[1] - reference[1]
        assert (height_change >= 0)
        if height_change % 2 != 0:
            ch1, ch2 = int(height_change / 2), int(height_change / 2) + 1
        else:
            ch1, ch2 = int(height_change / 2), int(height_change / 2)
        width_change = target[2] - reference[2]
        assert (width_change >= 0)
        if width_change % 2 != 0:
            cw1, cw2 = int(width_change / 2), int(width_change / 2) + 1
        else:
            cw1, cw2 = int(width_change / 2), int(width_change / 2)

        return (ch1, ch2), (cw1, cw2)

    def build_model(
            self
    ) -> tf.keras.Model:
        """
        Creates a U-Net architecture.

        Returns:
            U-Net model.
        """
        # Add checks
        channels = 1 if self.grayscale else 3
        input_shape = (self.net_h, self.net_w, channels)
        input_img = Input(shape=input_shape, name='input_img')
        conv_layers = []
        pool_layers = []
        conv_tr_layers = []
        for block in range(self.blocks):
            current_input = input_img if block == 0 else pool_layers[block - 1]
            current_input = self.u_net_double_conv2d(current_input, self.filters * 2 ** block, kernel_size=(3, 3))
            conv_layers.append(current_input)
            current_input = MaxPool2D(pool_size=2)(current_input)
            current_input = Dropout(rate=self.dropout)(current_input)
            pool_layers.append(current_input)
        current_input = self.u_net_double_conv2d(current_input, self.filters * 2 ** self.blocks, kernel_size=(3, 3))
        conv_layers.append(current_input)
<<<<<<< HEAD
    output = Conv2D(n_class, 1, activation="softmax")(conv_layers[2 * blocks])
    return Model(inputs=input_img, outputs=output, name="u_net")
=======
        for block in range(self.blocks):
            current_input = Conv2DTranspose(self.filters * 2 ** (self.blocks - block - 1),
                                            kernel_size=(3, 3), strides=2, padding="same")(
                conv_layers[self.blocks + block])
            ch, cw = self.get_crop_shape(int_shape(conv_layers[self.blocks - block - 1]), int_shape(current_input))
            current_input = Concatenate()([current_input,
                                           Cropping2D(cropping=(ch, cw))(conv_layers[self.blocks - block - 1]),
                                           ])
            current_input = Dropout(rate=self.dropout)(current_input)
            conv_tr_layers.append(current_input)
            current_input = self.u_net_double_conv2d(current_input, self.filters * 2 ** (self.blocks - block - 1),
                                                     kernel_size=(3, 3))
            conv_layers.append(current_input)
        output = SeparableConv2D(self.n_class, 1, activation="softmax", padding="same")(conv_layers[2 * self.blocks])
        output = Resizing(height=self.net_h, width=self.net_w)(output)
        return Model(inputs=input_img, outputs=output, name="u_net")


voc_labels = ('background', 'aeroplane', 'bicycle', 'bird', 'boat',
              'bottle', 'bus', 'car', 'cat', 'chair', 'cow',
              'diningtable', 'dog', 'horse', 'motorbike', 'person',
              'potted plant', 'sheep', 'sofa', 'train', 'tv/monitor')

voc_colormap = [(0, 0, 0), (128, 0, 0), (0, 128, 0), (128, 128, 0),
                (0, 0, 128), (128, 0, 128), (0, 128, 128), (128, 128, 128),
                (64, 0, 0), (192, 0, 0), (64, 128, 0), (192, 128, 0),
                (64, 0, 128), (192, 0, 128), (64, 128, 128), (192, 128, 128),
                (0, 64, 0), (128, 64, 0), (0, 192, 0), (128, 192, 0),
                (0, 64, 128)]

binary_colormap = [(0, 0, 0), (255, 255, 255)]

binary_labels = ('background', 'object')
>>>>>>> b2884e01
<|MERGE_RESOLUTION|>--- conflicted
+++ resolved
@@ -114,10 +114,6 @@
             pool_layers.append(current_input)
         current_input = self.u_net_double_conv2d(current_input, self.filters * 2 ** self.blocks, kernel_size=(3, 3))
         conv_layers.append(current_input)
-<<<<<<< HEAD
-    output = Conv2D(n_class, 1, activation="softmax")(conv_layers[2 * blocks])
-    return Model(inputs=input_img, outputs=output, name="u_net")
-=======
         for block in range(self.blocks):
             current_input = Conv2DTranspose(self.filters * 2 ** (self.blocks - block - 1),
                                             kernel_size=(3, 3), strides=2, padding="same")(
@@ -133,22 +129,4 @@
             conv_layers.append(current_input)
         output = SeparableConv2D(self.n_class, 1, activation="softmax", padding="same")(conv_layers[2 * self.blocks])
         output = Resizing(height=self.net_h, width=self.net_w)(output)
-        return Model(inputs=input_img, outputs=output, name="u_net")
-
-
-voc_labels = ('background', 'aeroplane', 'bicycle', 'bird', 'boat',
-              'bottle', 'bus', 'car', 'cat', 'chair', 'cow',
-              'diningtable', 'dog', 'horse', 'motorbike', 'person',
-              'potted plant', 'sheep', 'sofa', 'train', 'tv/monitor')
-
-voc_colormap = [(0, 0, 0), (128, 0, 0), (0, 128, 0), (128, 128, 0),
-                (0, 0, 128), (128, 0, 128), (0, 128, 128), (128, 128, 128),
-                (64, 0, 0), (192, 0, 0), (64, 128, 0), (192, 128, 0),
-                (64, 0, 128), (192, 0, 128), (64, 128, 128), (192, 128, 128),
-                (0, 64, 0), (128, 64, 0), (0, 192, 0), (128, 192, 0),
-                (0, 64, 128)]
-
-binary_colormap = [(0, 0, 0), (255, 255, 255)]
-
-binary_labels = ('background', 'object')
->>>>>>> b2884e01
+        return Model(inputs=input_img, outputs=output, name="u_net")