import numpy as np
from typing import List
from collections.abc import KeysView
import albumentations as A

<<<<<<< HEAD
from platypus.config.augmentation_config import available_methods
=======
train_available_methods = ['Blur', 'GaussianBlur', 'GlassBlur', 'MedianBlur', 'MotionBlur',
                           'CLAHE', 'ChannelDropout', 'ChannelShuffle', 'ColorJitter', 'Downscale',
                           'Emboss', 'Equalize', 'FancyPCA', 'GaussNoise', 'HueSaturationValue',
                           'ISONoise', 'InvertImg', 'MultiplicativeNoise', 'Normalize', 'RGBShift',
                           'RandomBrightnessContrast', 'RandomFog', 'RandomGamma', 'RandomRain',
                           'RandomSnow', 'RandomShadow', 'RandomSunFlare', 'RandomToneCurve',
                           'Sharpen', 'Solarize', 'Superpixels', 'ToSepia', 'Affine', 'CenterCrop',
                           'CoarseDropout', 'Crop', 'CropAndPad', 'CropNonEmptyMaskIfExists',
                           'ElasticTransform', 'Flip', 'GridDistortion', 'GridDropout', 'HorizontalFlip',
                           'MaskDropout', 'OpticalDistortion', 'Perspective', 'PiecewiseAffine', 'RandomCrop',
                           'RandomCropNearBBox', 'RandomGridShuffle', 'RandomResizedCrop', 'RandomRotate90',
                           'RandomSizedBBoxSafeCrop', 'Rotate', 'SafeRotate', 'ShiftScaleRotate', 'Transpose',
                           'VerticalFlip', 'FromFloat', 'ToFloat']
validation_test_available_methods = ['FromFloat', 'ToFloat', 'InvertImg']
>>>>>>> b2884e01


def filter_out_incorrect_methods(
        methods: KeysView,
        train: bool
) -> List[str]:
    """
    Filters out incorrect names of augmentation methods to be used.

    Args:
        methods (List[str]): List of names with augmentation methods to be used.
        train (bool): Should the train methods list be used.

    Returns:
        List of correct names with augmentation methods.
    """
    if train:
        available_methods = train_available_methods
    else:
        available_methods = validation_test_available_methods
    return [m for m in methods if m in set(available_methods)]


def create_augmentation_pipeline(
        augmentation_dict: dict,
        train: bool,
) -> A.core.composition.Compose:
    """
    Create augmentation pipeline based on dictionary.

    Args:
        augmentation_dict (dict): Augmentation dictionary.
        train (bool): Should the train methods list be used.

    Returns:
        Augmentation pipeline
    """
    correct_methods = filter_out_incorrect_methods(augmentation_dict.keys(), train)
    augmentation_dict = {your_key: augmentation_dict[your_key] for your_key in correct_methods}
    pipes = [getattr(A, method)(**augmentation_dict[method]) for method in correct_methods]
    pipeline = A.Compose(pipes, p=1.0)
    return pipeline<|MERGE_RESOLUTION|>--- conflicted
+++ resolved
@@ -3,24 +3,7 @@
 from collections.abc import KeysView
 import albumentations as A
 
-<<<<<<< HEAD
-from platypus.config.augmentation_config import available_methods
-=======
-train_available_methods = ['Blur', 'GaussianBlur', 'GlassBlur', 'MedianBlur', 'MotionBlur',
-                           'CLAHE', 'ChannelDropout', 'ChannelShuffle', 'ColorJitter', 'Downscale',
-                           'Emboss', 'Equalize', 'FancyPCA', 'GaussNoise', 'HueSaturationValue',
-                           'ISONoise', 'InvertImg', 'MultiplicativeNoise', 'Normalize', 'RGBShift',
-                           'RandomBrightnessContrast', 'RandomFog', 'RandomGamma', 'RandomRain',
-                           'RandomSnow', 'RandomShadow', 'RandomSunFlare', 'RandomToneCurve',
-                           'Sharpen', 'Solarize', 'Superpixels', 'ToSepia', 'Affine', 'CenterCrop',
-                           'CoarseDropout', 'Crop', 'CropAndPad', 'CropNonEmptyMaskIfExists',
-                           'ElasticTransform', 'Flip', 'GridDistortion', 'GridDropout', 'HorizontalFlip',
-                           'MaskDropout', 'OpticalDistortion', 'Perspective', 'PiecewiseAffine', 'RandomCrop',
-                           'RandomCropNearBBox', 'RandomGridShuffle', 'RandomResizedCrop', 'RandomRotate90',
-                           'RandomSizedBBoxSafeCrop', 'Rotate', 'SafeRotate', 'ShiftScaleRotate', 'Transpose',
-                           'VerticalFlip', 'FromFloat', 'ToFloat']
-validation_test_available_methods = ['FromFloat', 'ToFloat', 'InvertImg']
->>>>>>> b2884e01
+from platypus.config.augmentation_config import train_available_methods, validation_test_available_methods
 
 
 def filter_out_incorrect_methods(
