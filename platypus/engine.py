--- conflicted
+++ resolved
@@ -2,11 +2,7 @@
 from platypus.utils.augmentation import create_augmentation_pipeline
 from platypus.segmentation.generator import segmentation_generator
 from platypus.segmentation.loss import segmentation_loss
-<<<<<<< HEAD
-from platypus.segmentation.models.u_net import u_net
-=======
 from platypus.segmentation.models.u_shaped_models import u_shaped_model
->>>>>>> 75c64802
 from tensorflow.keras.callbacks import EarlyStopping, ModelCheckpoint
 from platypus.data_models.platypus_engine_datamodel import PlatypusSolverInput
 from platypus.utils.toolbox import convert_to_snake_case
@@ -193,49 +189,11 @@
         if 'semantic_segmentation' in cv_tasks_to_perform:
             spec = self.config['semantic_segmentation']
             for model_cfg in self.config['semantic_segmentation'].models:
-<<<<<<< HEAD
                 train_data_generator, validation_data_generator = self.prepare_data_generators(
                     data=spec.data, model_cfg=model_cfg, train_augmentation_pipeline=train_augmentation_pipeline,
                     validation_augmentation_pipeline=validation_augmentation_pipeline
                     )
-                model = u_net(
-=======
-                train_data_generator = segmentation_generator(
-                    path=spec.data.train_path,
-                    mode=spec.data.mode,
-                    colormap=spec.data.colormap,
-                    only_images=False,
-                    net_h=model_cfg.net_h,
-                    net_w=model_cfg.net_w,
-                    h_splits=model_cfg.h_splits,
-                    w_splits=model_cfg.w_splits,
-                    grayscale=model_cfg.grayscale,
-                    augmentation_pipeline=train_augmentation_pipeline,
-                    batch_size=model_cfg.batch_size,
-                    shuffle=spec.data.shuffle,
-                    subdirs=spec.data.subdirs,
-                    column_sep=spec.data.column_sep
-                )
-                # Add only if selected!!!
-                validation_data_generator = segmentation_generator(
-                    path=spec.data.validation_path,
-                    mode=spec.data.mode,
-                    colormap=spec.data.colormap,
-                    only_images=False,
-                    net_h=model_cfg.net_h,
-                    net_w=model_cfg.net_w,
-                    h_splits=model_cfg.h_splits,
-                    w_splits=model_cfg.w_splits,
-                    grayscale=model_cfg.grayscale,
-                    augmentation_pipeline=validation_augmentation_pipeline,
-                    batch_size=model_cfg.batch_size,
-                    shuffle=spec.data.shuffle,
-                    subdirs=spec.data.subdirs,
-                    column_sep=spec.data.column_sep
-                )
-                # TODO Ad function for model selection based on type!!!
                 model = u_shaped_model(
->>>>>>> 75c64802
                     **dict(model_cfg)
                 ).model
                 training_loss, metrics = self.prepare_loss_and_metrics(
